--- conflicted
+++ resolved
@@ -156,28 +156,11 @@
       - texttable==1.7.0
       - tifffile==2025.5.10
       - timm==1.0.19
-<<<<<<< HEAD
       - toolz==1.0.0
       - torch==2.8.0
       - torchaudio==2.8.0
       - torchmetrics==1.8.1
       - torchvision==0.23.0
-=======
-      - tinycss2==1.4.0
-      - tokenizers==0.21.2
-      - toml==0.10.2
-      - tomlkit==0.13.3
-      - toolz==0.12.1
-      - torch==2.6.0+cu124
-      - torchao==0.10.0
-      - torchaudio==2.6.0+cu124
-      - torchdata==0.11.0
-      - torchmetrics==1.8.0
-      - torchsummary==1.5.1
-      - torchtune==0.6.1
-      - torchvision==0.21.0+cu124
-      - tornado==6.4.2
->>>>>>> 883d1bb0
       - tqdm==4.67.1
       - triton==3.4.0
       - typing-inspection==0.4.1
@@ -187,5 +170,4 @@
       - yarl==1.20.1
       - zarr==2.18.3
       - zict==3.0.0
-      - zipp==3.23.0
-prefix: /Net/Groups/BGI/people/vbenson/miniconda3/envs/zerotohero_orionlab+      - zipp==3.23.0